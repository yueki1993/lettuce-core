--- conflicted
+++ resolved
@@ -4,64 +4,34 @@
 
 import static com.google.code.tempusfugit.temporal.Duration.seconds;
 import static com.google.code.tempusfugit.temporal.WaitFor.waitOrTimeout;
-<<<<<<< HEAD
-import static com.lambdaworks.redis.ScriptOutputType.STATUS;
-import static org.assertj.core.api.Assertions.assertThat;
-import static org.assertj.core.api.Assertions.fail;
-
-import java.util.List;
-=======
 import static com.lambdaworks.Connections.getConnectionWatchdog;
 import static com.lambdaworks.Connections.getStatefulConnection;
 import static org.assertj.core.api.Assertions.assertThat;
 import static org.assertj.core.api.Assertions.fail;
 
 import java.util.concurrent.CancellationException;
->>>>>>> 215dbee2
 import java.util.concurrent.ExecutionException;
 import java.util.concurrent.TimeUnit;
-import java.util.concurrent.TimeoutException;
-
-<<<<<<< HEAD
-=======
+
 import org.junit.FixMethodOrder;
->>>>>>> 215dbee2
 import org.junit.Rule;
 import org.junit.Test;
 import org.junit.rules.ExpectedException;
 import org.junit.runners.MethodSorters;
 import org.springframework.test.util.ReflectionTestUtils;
 
-import rx.Subscription;
-import rx.observers.TestSubscriber;
-
 import com.google.code.tempusfugit.temporal.Condition;
 import com.google.code.tempusfugit.temporal.Timeout;
-<<<<<<< HEAD
-import com.google.code.tempusfugit.temporal.WaitFor;
-import com.lambdaworks.redis.event.Event;
-import com.lambdaworks.redis.event.EventBus;
-import com.lambdaworks.redis.event.connection.ConnectedEvent;
-import com.lambdaworks.redis.event.connection.ConnectionActivatedEvent;
-import com.lambdaworks.redis.event.connection.ConnectionDeactivatedEvent;
-import com.lambdaworks.redis.event.connection.DisconnectedEvent;
-=======
 import com.lambdaworks.Wait;
 import com.lambdaworks.redis.ClientOptions.DisconnectedBehavior;
 import com.lambdaworks.redis.api.StatefulRedisConnection;
 import com.lambdaworks.redis.api.async.RedisAsyncCommands;
->>>>>>> 215dbee2
 import com.lambdaworks.redis.protocol.ConnectionWatchdog;
 import com.lambdaworks.redis.server.RandomResponseServer;
 import io.netty.channel.Channel;
 
-<<<<<<< HEAD
-@SuppressWarnings("unchecked")
-public class ClientTest extends AbstractCommandTest {
-=======
 @FixMethodOrder(MethodSorters.NAME_ASCENDING)
 public class ClientTest extends AbstractRedisClientTest {
->>>>>>> 215dbee2
     @Rule
     public ExpectedException exception = ExpectedException.none();
 
@@ -82,160 +52,8 @@
     }
 
     @Test
-<<<<<<< HEAD
-    public void variousClientOptions() throws Exception {
-
-        RedisAsyncConnectionImpl<String, String> plain = (RedisAsyncConnectionImpl) client.connectAsync();
-        assertThat(plain.getOptions().isAutoReconnect()).isTrue();
-
-        client.setOptions(new ClientOptions.Builder().autoReconnect(false).build());
-        RedisAsyncConnectionImpl<String, String> connection = (RedisAsyncConnectionImpl) client.connectAsync();
-        assertThat(connection.getOptions().isAutoReconnect()).isFalse();
-
-        assertThat(plain.getOptions().isAutoReconnect()).isTrue();
-
-    }
-
-    @Test
-    public void requestQueueSize() throws Exception {
-
-        client.setOptions(new ClientOptions.Builder().requestQueueSize(10).build());
-
-        final RedisAsyncConnectionImpl<String, String> connection = (RedisAsyncConnectionImpl) client.connectAsync();
-
-        Channel channel = (Channel) ReflectionTestUtils.getField(connection.getChannelWriter(), "channel");
-        ConnectionWatchdog connectionWatchdog = channel.pipeline().get(ConnectionWatchdog.class);
-        connectionWatchdog.setListenOnChannelInactive(false);
-        connection.quit();
-        waitUntilDisconnected(connection);
-
-        for (int i = 0; i < 10; i++) {
-            connection.ping();
-        }
-
-        try {
-            connection.ping();
-            fail("missing RedisException");
-        } catch (RedisException e) {
-            assertThat(e).hasMessageContaining("Request queue size exceeded");
-        }
-
-        connection.close();
-    }
-
-    protected void waitUntilDisconnected(final RedisAsyncConnectionImpl<String, String> connection)
-            throws InterruptedException, TimeoutException {
-        Thread.sleep(200);
-        WaitFor.waitOrTimeout(new Condition() {
-            @Override
-            public boolean isSatisfied() {
-                return !connection.isOpen();
-            }
-        }, Timeout.timeout(seconds(5)));
-    }
-
-    @Test(timeout = 10000)
-    public void disconnectedConnectionWithoutReconnect() throws Exception {
-
-        client.setOptions(new ClientOptions.Builder().autoReconnect(false).build());
-
-        RedisAsyncConnectionImpl<String, String> connection = (RedisAsyncConnectionImpl) client.connectAsync();
-
-        Channel channel = (Channel) ReflectionTestUtils.getField(connection.getChannelWriter(), "channel");
-        ConnectionWatchdog connectionWatchdog = channel.pipeline().get(ConnectionWatchdog.class);
-        assertThat(connectionWatchdog).isNull();
-
-        connection.quit();
-        waitUntilDisconnected(connection);
-        try {
-            connection.get(key);
-        } catch (RedisException e) {
-            assertThat(e).hasMessageContaining("Connection is in a disconnected state and reconnect is disabled");
-        } finally {
-            connection.close();
-        }
-    }
-
-    /**
-     * Expect to run into Invalid first byte exception instead of timeout.
-     * 
-     * @throws Exception
-     */
-    @Test(timeout = 10000)
-    public void pingBeforeConnectFails() throws Exception {
-
-        client.setOptions(new ClientOptions.Builder().pingBeforeActivateConnection(true).build());
-
-        RandomResponseServer ts = getRandomResponseServer();
-
-        RedisURI redisUri = RedisURI.Builder.redis(TestSettings.host(), TestSettings.port(500))
-                .withTimeout(10, TimeUnit.MINUTES).build();
-
-        try {
-            client.connect(redisUri);
-        } catch (Exception e) {
-            assertThat(e).isExactlyInstanceOf(RedisConnectionException.class);
-            assertThat(e.getCause()).hasMessageContaining("Invalid first byte:");
-        } finally {
-            ts.shutdown();
-        }
-    }
-
-    /**
-     * Simulates a failure on reconnect by changing the port to a invalid server and triggering a reconnect. Meanwhile a command
-     * is fired to the connection and the watchdog is triggered afterwards to reconnect.
-     * 
-     * Expectation: Command after failed reconnect contains the reconnect exception.
-     * 
-     * @throws Exception
-     */
-    @Test(timeout = 120000)
-    public void pingBeforeConnectFailOnReconnect() throws Exception {
-
-        client.setOptions(new ClientOptions.Builder().pingBeforeActivateConnection(true)
-                .suspendReconnectOnProtocolFailure(true).build());
-
-        RandomResponseServer ts = getRandomResponseServer();
-
-        RedisURI redisUri = getDefaultRedisURI();
-        redisUri.setTimeout(5);
-        redisUri.setUnit(TimeUnit.SECONDS);
-
-        try {
-            RedisAsyncConnectionImpl<String, String> connection = (RedisAsyncConnectionImpl) client.connectAsync(redisUri);
-
-            Channel channel = (Channel) ReflectionTestUtils.getField(connection.getChannelWriter(), "channel");
-            ConnectionWatchdog connectionWatchdog = channel.pipeline().get(ConnectionWatchdog.class);
-
-            assertThat(connectionWatchdog.isListenOnChannelInactive()).isTrue();
-            assertThat(connectionWatchdog.isReconnectSuspended()).isFalse();
-
-            connection.set(key, value);
-
-            Thread.sleep(100);
-            redisUri.setPort(TestSettings.port(500));
-
-            connection.quit();
-            waitUntilDisconnected(connection);
-
-            Thread.sleep(500);
-            assertThat(connection.isOpen()).isFalse();
-            assertThat(connectionWatchdog.isListenOnChannelInactive()).isTrue();
-            assertThat(connectionWatchdog.isReconnectSuspended()).isTrue();
-
-            try {
-                connection.info().get(1, TimeUnit.MINUTES);
-            } catch (ExecutionException e) {
-                assertThat(e).hasRootCauseExactlyInstanceOf(RedisException.class);
-                assertThat(e.getCause()).hasMessageStartingWith("Invalid first byte");
-            }
-        } finally {
-            ts.shutdown();
-        }
-=======
     public void statefulConnectionFromSync() throws Exception {
         assertThat(redis.getStatefulConnection().sync()).isSameAs(redis);
->>>>>>> 215dbee2
     }
 
     @Test
@@ -244,82 +62,10 @@
         assertThat(async.getStatefulConnection().async()).isSameAs(async);
     }
 
-<<<<<<< HEAD
-    /**
-     * Simulates a failure on reconnect by changing the port to a invalid server and triggering a reconnect. Meanwhile a command
-     * is fired to the connection and the watchdog is triggered afterwards to reconnect.
-     * 
-     * Expectation: Queued commands are canceled (reset), subsequent commands contain the connection exception.
-     * 
-     * @throws Exception
-     */
-    @Test(timeout = 10000)
-    public void cancelCommandsOnReconnectFailure() throws Exception {
-
-        client.setOptions(new ClientOptions.Builder().pingBeforeActivateConnection(true).cancelCommandsOnReconnectFailure(true)
-                .build());
-
-        RandomResponseServer ts = getRandomResponseServer();
-
-        RedisURI redisUri = getDefaultRedisURI();
-
-        try {
-            RedisAsyncConnectionImpl<String, String> connection = (RedisAsyncConnectionImpl) client.connectAsync(redisUri);
-
-            Channel channel = (Channel) ReflectionTestUtils.getField(connection.getChannelWriter(), "channel");
-            ConnectionWatchdog connectionWatchdog = channel.pipeline().get(ConnectionWatchdog.class);
-
-            assertThat(connectionWatchdog.isListenOnChannelInactive()).isTrue();
-
-            connectionWatchdog.setReconnectSuspended(true);
-            redisUri.setPort(TestSettings.port(500));
-
-            connection.quit();
-            waitUntilDisconnected(connection);
-
-            assertThat(connection.isOpen()).isFalse();
-
-            RedisFuture<String> set1 = connection.set(key, value);
-            RedisFuture<String> set2 = connection.set(key, value);
-
-            assertThat(set1.isDone()).isFalse();
-            assertThat(set1.isCancelled()).isFalse();
-
-            assertThat(connection.isOpen()).isFalse();
-            connectionWatchdog.setReconnectSuspended(false);
-            connectionWatchdog.run(null);
-            Thread.sleep(500);
-            assertThat(connection.isOpen()).isFalse();
-
-            try {
-                set1.get();
-            } catch (ExecutionException e) {
-                assertThat(e).hasRootCauseExactlyInstanceOf(RedisException.class);
-                assertThat(e.getCause()).hasMessageStartingWith("Reset");
-            }
-
-            try {
-                set2.get();
-            } catch (ExecutionException e) {
-                assertThat(e).hasRootCauseExactlyInstanceOf(RedisException.class);
-                assertThat(e.getCause()).hasMessageStartingWith("Reset");
-            }
-
-            try {
-                connection.info().get();
-            } catch (ExecutionException e) {
-                assertThat(e).hasRootCauseExactlyInstanceOf(RedisException.class);
-                assertThat(e.getCause()).hasMessageStartingWith("Invalid first byte");
-            }
-        } finally {
-            ts.shutdown();
-        }
-=======
     @Test
     public void statefulConnectionFromReactive() throws Exception {
         RedisAsyncCommands<String, String> async = client.connect().async();
         assertThat(async.getStatefulConnection().reactive().getStatefulConnection()).isSameAs(async.getStatefulConnection());
->>>>>>> 215dbee2
     }
 
 
@@ -329,12 +75,8 @@
 
         final TestConnectionListener listener = new TestConnectionListener();
 
-<<<<<<< HEAD
-        RedisClient client = RedisClient.create(resources, RedisURI.Builder.redis(host, port).build());
-=======
         RedisClient client = RedisClient.create(RedisURI.Builder.redis(host, port).build());
 
->>>>>>> 215dbee2
         client.addListener(listener);
 
         assertThat(listener.onConnected).isNull();
@@ -373,11 +115,7 @@
         final TestConnectionListener removedListener = new TestConnectionListener();
         final TestConnectionListener retainedListener = new TestConnectionListener();
 
-<<<<<<< HEAD
-        RedisClient client = RedisClient.create(resources, RedisURI.Builder.redis(host, port).build());
-=======
         RedisClient client = RedisClient.create(RedisURI.Builder.redis(host, port).build());
->>>>>>> 215dbee2
         client.addListener(removedListener);
         client.addListener(retainedListener);
         client.removeListener(removedListener);
@@ -467,7 +205,7 @@
     @Test
     public void emptyClient() throws Exception {
 
-        RedisClient client = RedisClient.create();
+        RedisClient client = new RedisClient();
         try {
             client.connect();
         } catch (IllegalStateException e) {
@@ -523,42 +261,5 @@
         connection.close();
     }
 
-<<<<<<< HEAD
-    @Test
-    public void clientEvents() throws Exception {
-
-        RedisClient myClient = RedisClient.create(resources, RedisURI.Builder.redis(host, port).build());
-
-        EventBus eventBus = client.getResources().eventBus();
-        final TestSubscriber<Event> eventTestSubscriber = new TestSubscriber<Event>();
-
-        Subscription subscribe = eventBus.get().subscribe(eventTestSubscriber);
-
-        RedisAsyncConnection<String, String> async = client.connectAsync();
-        async.set(key, value).get();
-        async.close();
-
-        WaitFor.waitOrTimeout(new Condition() {
-            @Override
-            public boolean isSatisfied() {
-                return eventTestSubscriber.getOnNextEvents().size() >= 4;
-            }
-
-        }, Timeout.timeout(seconds(5)));
-
-        subscribe.unsubscribe();
-        List<Event> events = eventTestSubscriber.getOnNextEvents();
-        assertThat(events).hasSize(4);
-
-        assertThat(events.get(0)).isInstanceOf(ConnectedEvent.class);
-        assertThat(events.get(1)).isInstanceOf(ConnectionActivatedEvent.class);
-        assertThat(events.get(2)).isInstanceOf(DisconnectedEvent.class);
-        assertThat(events.get(3)).isInstanceOf(ConnectionDeactivatedEvent.class);
-
-        myClient.shutdown();
-
-    }
-=======
->>>>>>> 215dbee2
 
 }